--- conflicted
+++ resolved
@@ -1,243 +1,241 @@
-[general]
-name=NextGIS Connect
-qgisMinimumVersion=2.18
-qgisMaximumVersion=3.99
-description=Create, connect and use your own fully-functional Web GIS at nextgis.com.
-about=Manage geodata in your Web GIS, create layers, maps, services. Any feedback is welcome at https://nextgis.com/contact.
-version=0.13.1
-author=NextGIS
-email=info@nextgis.com
-
-changelog=
-	0.13.1
-<<<<<<< HEAD
-		* Fix: do not auto-select GeoJSON format in some cases when uploading projects
-=======
-		* Add percent progress for uploading raster layers
->>>>>>> d2181c69
-	0.13.0
-		* Add support for uploading large raster layers to the Web GIS
-	0.12.21
-		* Better rasters uploading to NGW
-	0.12.20
-		* Do not rename incorrect fields during vector layer uploading for new versions of NGW
-	0.12.19
-		* Avoid Qt threading errors when making NGW requests
-	0.12.18
-		* Add ability to update existing or add another style to raster layer
-		* Fix showing renaming operation result in a tree
-		* Fix non-expandable groups after importing project
-		* Fix editing name of root resource group
-		* Fix using wrong default name when renaming style
-	0.12.17
-		* Fix plugin loading
-	0.12.16
-		* Fix incorrect attribute type when uploading CSV layers
-		* Add option to upload rasters as Cloud Optimized GeoTIFF (COG)
-		* Force using QGIS style if it exists for layer during layer downloading to QGIS (with selection if several)
-	0.12.15
-		* Add ability to download COG rasters to QGIS
-	0.12.14
-		* Strip URL whitespaces during creating connections
-		* Various fixes of vector/raster layers uploading
-		* Fix WFS resources adding to QGIS
-	0.12.13
-		* Fix connection errors
-	0.12.12
-		* Fix "re-enter credentials" dialog on any connection error
-	0.12.11
-		* New "Help" button
-		* Remove "Fix incorrect geometries" checkbox (more correct geometries will be uploaded anyway)
-		* Fix layers uploading to NGW: add more liberal options
-		* Remove on-the-fly URL checking in Settings dialog
-		* Allow explicit http connections
-	0.12.10
-		* Add authenticated requests for vector layer styles
-	0.12.9
-		* Fix conflicts with NgStd lib
-	0.12.8
-		* Various bug fixes
-	0.12.7
-		* Apply WFS layer(s) style(s) when adding WFS service
-	0.12.6
-		* Fix web map creating from vector style
-		* Add user's messagebox with suggestion for timeout errors
-	0.12.5
-		* Add ability to upload rasters with different parameters
-	0.12.4
-		* Fix uploading and replacing vector layers with empty geometries
-		* Fix downloading vector layers with passwords which contain '?' symbol
-	0.12.3
-		* Fix creating WMS service for vector layer
-	0.12.2
-		* Make https primary protocol and forse resaving old connections with it (if possible)
-	0.12.1
-		* Fix authentication as guest
-		* Fix http/https mutual redirect for QGIS 3
-		* Add validation of geometries during layer import to the Web GIS
-	0.12.0
-		* Support for QGIS 3
-	0.11.10
-		* Fix Web GIS access as guest
-	0.11.9
-		* Add aliases when adding vector layer or WFS from Web GIS to QGIS
-	0.11.8
-		* Fix overwriting ngw vector layer with Z
-		* Fix icons for ngw vector layers with Z
-	0.11.7
-		* Fix overwriting ngw vector layer with Date, Time, DateTime field types
-	0.11.6
-		* Fix forbidden responce from server side
-		* Remove '-stile' suffix for ngw layer styles
-		* Fix crashes on 301 from server side
-	0.11.5
-		* Fix import of multipart geometries
-		* Fix preprocessing of Z-coordinate geometries
-	0.11.4
-		* Fix crashes on 403 on server side
-	0.11.3
-		* Fix crashes of https and bad authentification handling
-	0.11.2
-		* Don't show style selection dialog to create a Web map if there is just one or less styles
-		* Fix field aliases import
-		* Stop providing auth info with urls (fixes issues with Firefox)
-	0.11.1
-	    * Fix bugs in upload file process
-	    * Fix requests dependency
-	    * Fix typos
-	0.11.0
-	    * Add WMS QGIS layer import
-	    * Add QMS Plugin layer import
-	    * Add WMS service export
-	    * Add WMS connection export
-	    * Add WMS layer export
-	    * HTTPS support
-	    * [Import qgis WMS layer] Take into account username, password, format, layers
-	    * [Import project] Add WMS layer to web map with transparency
-	    * [Import project] Add QMS plugin TMS layer to Web map as basemap
-	    * Create Web map from WMS layer resource
-	    * Overwrite vector layer
-	    * Fix bags
-	0.10.7
-	    * Fix bugs
-	0.10.6
-	    * TYPE and SOURCE field are no longer renamed on upload
-	    * Change context menu structure
-	0.10.5
-	    * Fix layer uploading
-	0.10.4
-	    * Fix reprojected layer import
-	    * Better extent calculation for new Web maps
-	0.10.3
-	    * Fix bugs in geometry validation process
-	0.10.2
-	    * Improve vector layer import: skip invalid geometries
-	0.10.1
-	    * Fix import vector layer with empty features (no geometry)
-	0.10
-	    * Add WMS creation from a vector layer resource
-	    * Add WMS layer import to Web GIS
-	    * Ability to import several layers at once
-	    * Updating QGIS vector style of a remote resource without file manipulations
-	0.9.3
-	    * Auto add WFS layer to QGIS after WFS resource creation
-	    * Help link explaining where to get username/password
-	    * Import field aliases with vector layer import
-	    * Fix icons display bug (windows 8, 10 cyrillic user names)
-	    * Remove import project from layer's submenu
-	0.9
-	    * Work behind proxy
-	    * Add resource renaming
-	    * Add command in context menu to open resource's web page
-	    * Add setting to continue qgis project import after layer import failure
-	    * Adding vector layer with style in QGIS
-	    * Downloading style as QML file
-	    * Add identification vector layer style type: prefix 'qgis' and 'ms'
-	    * Add auto-open map in browser option, if specified in import qgis project or create webmap forms
-	    * Changed resources sorting order - groups first
-	    * Create webmap from layer
-	    * Create webmap from style
-	    * Append and delete resources item instead of reloading one item children
-	0.8
-	    * Unfold group after layer import
-	    * Sanitize importing vector layers
-	    * Display progress of layers and project import
-	    * Transfer delimited text layers to nextgis.com
-	    * Different icons for different types of vector layers
-	    * Improve connection settings dialog
-	    * Ignore layers without geometries (for example data tables)
-	    * Fix import layers with the same names when importing a project
-	0.7.0
-	    * Transfer memory vector layers to nextgis.com
-	    * Inherit groups expansion status (expanded, collapsed) by webmap on project import
-	0.6.0
-	    * Release
-	0.5.11
-	    * Fix opening webmap in linux
-	    * Add scrollbar to panel
-	0.5.7
-	    * Can use cyrillic symbols in auth data
-	    * Disable service items (like loading...) in resources tree
-	    * Create group in the nearest parent group of selected resource
-	0.5.6
-	    * Check URL when add new connesction or edit one
-	    * Return to one mode connection settings dialog
-	0.5.5
-	    * Unfold the folded group, when added new resource
-	    * Switched to a new version ngw_external_api_python
-	0.5.4
-	    * Double click on webmap open the map in browser
-	0.5.3
-	    * Update toolbar
-	0.5.2
-	    * Add simple and advanced modes for New/Edit connection settings dialog
-	    * Add help link
-	    * Remove connections listbox from working panel
-	    * Change icon
-	0.5.1
-	    * Added Russian translation
-	0.5.0
-	    * Release experimental
-	0.4.20
-	    * Take into account layer visibility during project import
-	0.4.19
-	    * Push vector to Web GIS in EPSG: 4326
-	0.4.16
-	    * Add dialog to set the number of objects returned by default for WFS service
-	0.4.15
-	    * Add progress bar
-	0.4.14
-	    * Add WFS creation from ngw vector layer
-	    * Improve resources context menu
-	0.4.13
-	    * Handle authorization error (HTTPForbidden) error
-	0.4.12
-	    * Rename plugin
-	0.4.11
-	    * Change visualization of operating process
-	    * Add message inviting you to register on my.nextgis.com if there are no connections.
-	0.4:
-	    * Fix resmeta error
-	    * Fix WFS
-	    * Fix WMS icon
-	0.3:
-	    * Fix errors
-	    * Add encoding for geosjon layers
-	0.2:
-	    * Russian translation added
-	    * New tool for open web map
-	    * New tool for refresh resource tree
-	    * Some bug fixing
-
-# Tags are comma separated with spaces allowed
-tags=nextgis, web, tool, server
-
-homepage=https://github.com/nextgis/nextgis_connect
-tracker=https://github.com/nextgis/nextgis_connect/issues
-repository=https://github.com/nextgis/nextgis_connect
-icon=icon.png
-# experimental flag
-experimental=False
-
-# deprecated flag (applies to the whole plugin, not just a single version)
-deprecated=False
+[general]
+name=NextGIS Connect
+qgisMinimumVersion=2.18
+qgisMaximumVersion=3.99
+description=Create, connect and use your own fully-functional Web GIS at nextgis.com.
+about=Manage geodata in your Web GIS, create layers, maps, services. Any feedback is welcome at https://nextgis.com/contact.
+version=0.13.2
+author=NextGIS
+email=info@nextgis.com
+
+changelog=
+	0.13.2
+		* Fix: do not auto-select GeoJSON format in some cases when uploading projects
+	0.13.1
+		* Add percent progress for uploading raster layers
+	0.13.0
+		* Add support for uploading large raster layers to the Web GIS
+	0.12.21
+		* Better rasters uploading to NGW
+	0.12.20
+		* Do not rename incorrect fields during vector layer uploading for new versions of NGW
+	0.12.19
+		* Avoid Qt threading errors when making NGW requests
+	0.12.18
+		* Add ability to update existing or add another style to raster layer
+		* Fix showing renaming operation result in a tree
+		* Fix non-expandable groups after importing project
+		* Fix editing name of root resource group
+		* Fix using wrong default name when renaming style
+	0.12.17
+		* Fix plugin loading
+	0.12.16
+		* Fix incorrect attribute type when uploading CSV layers
+		* Add option to upload rasters as Cloud Optimized GeoTIFF (COG)
+		* Force using QGIS style if it exists for layer during layer downloading to QGIS (with selection if several)
+	0.12.15
+		* Add ability to download COG rasters to QGIS
+	0.12.14
+		* Strip URL whitespaces during creating connections
+		* Various fixes of vector/raster layers uploading
+		* Fix WFS resources adding to QGIS
+	0.12.13
+		* Fix connection errors
+	0.12.12
+		* Fix "re-enter credentials" dialog on any connection error
+	0.12.11
+		* New "Help" button
+		* Remove "Fix incorrect geometries" checkbox (more correct geometries will be uploaded anyway)
+		* Fix layers uploading to NGW: add more liberal options
+		* Remove on-the-fly URL checking in Settings dialog
+		* Allow explicit http connections
+	0.12.10
+		* Add authenticated requests for vector layer styles
+	0.12.9
+		* Fix conflicts with NgStd lib
+	0.12.8
+		* Various bug fixes
+	0.12.7
+		* Apply WFS layer(s) style(s) when adding WFS service
+	0.12.6
+		* Fix web map creating from vector style
+		* Add user's messagebox with suggestion for timeout errors
+	0.12.5
+		* Add ability to upload rasters with different parameters
+	0.12.4
+		* Fix uploading and replacing vector layers with empty geometries
+		* Fix downloading vector layers with passwords which contain '?' symbol
+	0.12.3
+		* Fix creating WMS service for vector layer
+	0.12.2
+		* Make https primary protocol and forse resaving old connections with it (if possible)
+	0.12.1
+		* Fix authentication as guest
+		* Fix http/https mutual redirect for QGIS 3
+		* Add validation of geometries during layer import to the Web GIS
+	0.12.0
+		* Support for QGIS 3
+	0.11.10
+		* Fix Web GIS access as guest
+	0.11.9
+		* Add aliases when adding vector layer or WFS from Web GIS to QGIS
+	0.11.8
+		* Fix overwriting ngw vector layer with Z
+		* Fix icons for ngw vector layers with Z
+	0.11.7
+		* Fix overwriting ngw vector layer with Date, Time, DateTime field types
+	0.11.6
+		* Fix forbidden responce from server side
+		* Remove '-stile' suffix for ngw layer styles
+		* Fix crashes on 301 from server side
+	0.11.5
+		* Fix import of multipart geometries
+		* Fix preprocessing of Z-coordinate geometries
+	0.11.4
+		* Fix crashes on 403 on server side
+	0.11.3
+		* Fix crashes of https and bad authentification handling
+	0.11.2
+		* Don't show style selection dialog to create a Web map if there is just one or less styles
+		* Fix field aliases import
+		* Stop providing auth info with urls (fixes issues with Firefox)
+	0.11.1
+	    * Fix bugs in upload file process
+	    * Fix requests dependency
+	    * Fix typos
+	0.11.0
+	    * Add WMS QGIS layer import
+	    * Add QMS Plugin layer import
+	    * Add WMS service export
+	    * Add WMS connection export
+	    * Add WMS layer export
+	    * HTTPS support
+	    * [Import qgis WMS layer] Take into account username, password, format, layers
+	    * [Import project] Add WMS layer to web map with transparency
+	    * [Import project] Add QMS plugin TMS layer to Web map as basemap
+	    * Create Web map from WMS layer resource
+	    * Overwrite vector layer
+	    * Fix bags
+	0.10.7
+	    * Fix bugs
+	0.10.6
+	    * TYPE and SOURCE field are no longer renamed on upload
+	    * Change context menu structure
+	0.10.5
+	    * Fix layer uploading
+	0.10.4
+	    * Fix reprojected layer import
+	    * Better extent calculation for new Web maps
+	0.10.3
+	    * Fix bugs in geometry validation process
+	0.10.2
+	    * Improve vector layer import: skip invalid geometries
+	0.10.1
+	    * Fix import vector layer with empty features (no geometry)
+	0.10
+	    * Add WMS creation from a vector layer resource
+	    * Add WMS layer import to Web GIS
+	    * Ability to import several layers at once
+	    * Updating QGIS vector style of a remote resource without file manipulations
+	0.9.3
+	    * Auto add WFS layer to QGIS after WFS resource creation
+	    * Help link explaining where to get username/password
+	    * Import field aliases with vector layer import
+	    * Fix icons display bug (windows 8, 10 cyrillic user names)
+	    * Remove import project from layer's submenu
+	0.9
+	    * Work behind proxy
+	    * Add resource renaming
+	    * Add command in context menu to open resource's web page
+	    * Add setting to continue qgis project import after layer import failure
+	    * Adding vector layer with style in QGIS
+	    * Downloading style as QML file
+	    * Add identification vector layer style type: prefix 'qgis' and 'ms'
+	    * Add auto-open map in browser option, if specified in import qgis project or create webmap forms
+	    * Changed resources sorting order - groups first
+	    * Create webmap from layer
+	    * Create webmap from style
+	    * Append and delete resources item instead of reloading one item children
+	0.8
+	    * Unfold group after layer import
+	    * Sanitize importing vector layers
+	    * Display progress of layers and project import
+	    * Transfer delimited text layers to nextgis.com
+	    * Different icons for different types of vector layers
+	    * Improve connection settings dialog
+	    * Ignore layers without geometries (for example data tables)
+	    * Fix import layers with the same names when importing a project
+	0.7.0
+	    * Transfer memory vector layers to nextgis.com
+	    * Inherit groups expansion status (expanded, collapsed) by webmap on project import
+	0.6.0
+	    * Release
+	0.5.11
+	    * Fix opening webmap in linux
+	    * Add scrollbar to panel
+	0.5.7
+	    * Can use cyrillic symbols in auth data
+	    * Disable service items (like loading...) in resources tree
+	    * Create group in the nearest parent group of selected resource
+	0.5.6
+	    * Check URL when add new connesction or edit one
+	    * Return to one mode connection settings dialog
+	0.5.5
+	    * Unfold the folded group, when added new resource
+	    * Switched to a new version ngw_external_api_python
+	0.5.4
+	    * Double click on webmap open the map in browser
+	0.5.3
+	    * Update toolbar
+	0.5.2
+	    * Add simple and advanced modes for New/Edit connection settings dialog
+	    * Add help link
+	    * Remove connections listbox from working panel
+	    * Change icon
+	0.5.1
+	    * Added Russian translation
+	0.5.0
+	    * Release experimental
+	0.4.20
+	    * Take into account layer visibility during project import
+	0.4.19
+	    * Push vector to Web GIS in EPSG: 4326
+	0.4.16
+	    * Add dialog to set the number of objects returned by default for WFS service
+	0.4.15
+	    * Add progress bar
+	0.4.14
+	    * Add WFS creation from ngw vector layer
+	    * Improve resources context menu
+	0.4.13
+	    * Handle authorization error (HTTPForbidden) error
+	0.4.12
+	    * Rename plugin
+	0.4.11
+	    * Change visualization of operating process
+	    * Add message inviting you to register on my.nextgis.com if there are no connections.
+	0.4:
+	    * Fix resmeta error
+	    * Fix WFS
+	    * Fix WMS icon
+	0.3:
+	    * Fix errors
+	    * Add encoding for geosjon layers
+	0.2:
+	    * Russian translation added
+	    * New tool for open web map
+	    * New tool for refresh resource tree
+	    * Some bug fixing
+
+# Tags are comma separated with spaces allowed
+tags=nextgis, web, tool, server
+
+homepage=https://github.com/nextgis/nextgis_connect
+tracker=https://github.com/nextgis/nextgis_connect/issues
+repository=https://github.com/nextgis/nextgis_connect
+icon=icon.png
+# experimental flag
+experimental=False
+
+# deprecated flag (applies to the whole plugin, not just a single version)
+deprecated=False