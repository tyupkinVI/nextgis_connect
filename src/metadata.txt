--- conflicted
+++ resolved
@@ -22,12 +22,7 @@
 
 # Uncomment the following line and add your changelog:
 changelog=
-<<<<<<< HEAD
     0.9
-        * Fix bugs
-=======
-    0.8.16
->>>>>>> 85844e66
         * Work behind proxy
         * Add resource renaming
         * Add command in context menu to open resource's web page
